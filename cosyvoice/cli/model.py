--- conflicted
+++ resolved
@@ -66,7 +66,6 @@
         llm_llm = torch.jit.load(llm_llm_model)
         self.llm.llm = llm_llm
 
-<<<<<<< HEAD
     def load_trt(self, model_dir, use_fp16):
         import tensorrt as trt
         trt_file_name = 'estimator_fp16.plan' if use_fp16 else 'estimator_fp32.plan'
@@ -83,8 +82,6 @@
         self.flow.decoder.estimator_context = engine.create_execution_context()
         self.flow.decoder.estimator = None
 
-=======
->>>>>>> 66201299
     def llm_job(self, text, prompt_text, llm_prompt_speech_token, llm_embedding, uuid):
         with self.llm_context:
             for i in self.llm.inference(text=text.to(self.device),
